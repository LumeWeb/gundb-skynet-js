--- conflicted
+++ resolved
@@ -8,7 +8,11 @@
   uriHandshakeResolverPrefix,
   getFileMimeType,
   convertSkylinkToBase32,
+  trimPrefix,
+  trimSuffix,
 } from "./utils";
+
+import parse from "url-parse";
 
 function combineStrings(...arrays: Array<Array<string>>) {
   return arrays.reduce((acc, array) => {
@@ -74,46 +78,23 @@
 });
 
 describe("parseSkylink", () => {
-<<<<<<< HEAD
-  it("should correctly parse skylink out of different strings", () => {
-    const validSkylinkVariations: Array<[string, boolean, string]> = [
-      [skylink, true, ""],
-      [`${skylink}/`, true, "/"],
-      [`${skylink}//`, true, "//"],
-      [`${skylink}?`, true, ""],
-      [`${skylink}?foo=bar`, true, ""],
-      [`${skylink}/foo/bar`, false, ""],
-      [`${skylink}/foo/bar`, true, "/foo/bar"],
-      [`${skylink}#foobar`, true, ""],
-      [`sia:${skylink}`, true, ""],
-      [`sia://${skylink}`, true, ""],
-      [`${portalUrl}/${skylink}`, true, ""],
-      [`${portalUrl}/${skylink}/`, true, "/"],
-      [`${portalUrl}/${skylink}//`, true, "//"],
-      [`${portalUrl}/${skylink}?`, true, ""],
-      [`${portalUrl}/${skylink}/foo/bar`, false, ""],
-      [`${portalUrl}/${skylink}/foo/bar`, true, "/foo/bar"],
-      [`${portalUrl}/${skylink}/foo%3Fbar`, true, "/foo%3Fbar"],
-      [`${portalUrl}/${skylink}/foo/bar?foo=bar`, true, "/foo/bar"],
-      [`${portalUrl}/${skylink}?foo=bar`, true, ""],
-      [`${portalUrl}/${skylink}#foobar`, true, ""],
-    ];
-
-    validSkylinkVariations.forEach(([fullSkylink, includePath, path]) => {
-      expect(parseSkylink(fullSkylink, includePath)).toEqual(`${skylink}${path}`);
-    });
-=======
   const basicCases = combineStrings(
     ["", "sia:", "sia://", "https://siasky.net/", "https://foo.siasky.net/"],
     [skylink],
-    ["", "/", "/foo", "/foo", "/foo/", "/foo/bar", "/foo/bar/"],
+    ["", "/", "//", "/foo", "/foo/", "/foo/bar", "/foo/bar/"],
     ["", "?", "?foo=bar", "?foo=bar&bar=baz"],
     ["", "#", "#foo", "#foo?bar"]
   );
 
   it.each(basicCases)("should extract skylink from %s", (input) => {
     expect(parseSkylink(input)).toEqual(skylink);
->>>>>>> 883e9839
+
+    // Check that we extract the path correctly.
+    const parsed = parse(input, {});
+    let path = parsed.pathname.replace(skylink, ""); // Remove skylink to get the path.
+    path = trimSuffix(trimPrefix(path, "/"), "/");
+    const expected = path ? `${skylink}/${path}` : skylink;
+    expect(parseSkylink(input, { includePath: true })).toEqual(expected);
   });
 
   const subdomainCases = combineStrings(
