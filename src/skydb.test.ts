import axios from "axios";
import MockAdapter from "axios-mock-adapter";

<<<<<<< HEAD
import { defaultSkynetPortalUrl, MAX_REVISION } from "./utils";
import { SkynetClient, genKeyPairFromSeed } from "./index.web";
=======
import { MAX_REVISION } from "./utils/number";
import { defaultSkynetPortalUrl } from "./utils/url";
import { SkynetClient, genKeyPairFromSeed } from "./index";
>>>>>>> 45878088
import { regexRevisionNoQuotes } from "./registry";

const { publicKey, privateKey } = genKeyPairFromSeed("insecure test seed");
const dataKey = "app";
const skylink = "CABAB_1Dt0FJsxqsu_J4TodNCbCGvtFf1Uys_3EgzOlTcg";
const json = { data: "thisistext" };
const merkleroot = "QAf9Q7dBSbMarLvyeE6HTQmwhr7RX9VMrP9xIMzpU3I";
const bitfield = 2048;

const portalUrl = defaultSkynetPortalUrl;
const client = new SkynetClient(portalUrl);
const registryUrl = `${portalUrl}/skynet/registry`;
const registryLookupUrl = client.registry.getEntryUrl(publicKey, dataKey);
const uploadUrl = `${portalUrl}/skynet/skyfile`;
const skylinkUrl = client.getSkylinkUrl(skylink);

const data = "43414241425f31447430464a73787173755f4a34546f644e4362434776744666315579735f3345677a4f6c546367";
const revision = 11;
const entryData = {
  data,
  revision,
  signature:
    "33d14d2889cb292142614da0e0ff13a205c4867961276001471d13b779fc9032568ddd292d9e0dff69d7b1f28be07972cc9d86da3cecf3adecb6f9b7311af809",
};

describe("getJSON", () => {
  let mock: MockAdapter;

  beforeEach(() => {
    mock = new MockAdapter(axios);
    mock.resetHistory();
  });

  it("should perform a lookup and skylink GET", async () => {
    // mock a successful registry lookup
    mock.onGet(registryLookupUrl).reply(200, JSON.stringify(entryData));
    mock.onGet(skylinkUrl).reply(200, json, {});

    const jsonReturned = await client.db.getJSON(publicKey, dataKey);
    expect(jsonReturned.data).toEqual(json);
    expect(mock.history.get.length).toBe(2);
  });

  it("should return null if no entry is found", async () => {
    mock.onGet(registryLookupUrl).reply(404);

    const { data, revision } = await client.db.getJSON(publicKey, dataKey);
    expect(data).toBeNull();
    expect(revision).toBeNull();
  });

  it("should throw if the returned file data is not JSON", async () => {
    // mock a successful registry lookup
    mock.onGet(registryLookupUrl).reply(200, JSON.stringify(entryData));
    mock.onGet(skylinkUrl).reply(200, "thisistext", {});

    await expect(client.db.getJSON(publicKey, dataKey)).rejects.toThrowError(
      `File data for the entry at data key '${dataKey}' is not JSON.`
    );
  });
});

describe("setJSON", () => {
  let mock: MockAdapter;

  beforeEach(() => {
    mock = new MockAdapter(axios);
    mock.resetHistory();
    // mock a successful upload
    mock.onPost(uploadUrl).reply(200, { skylink, merkleroot, bitfield });
  });

  it("should perform an upload, lookup and registry update", async () => {
    // mock a successful registry lookup
    mock.onGet(registryLookupUrl).reply(200, JSON.stringify(entryData));

    // mock a successful registry update
    mock.onPost(registryUrl).reply(204);

    // set data
    await client.db.setJSON(privateKey, dataKey, json);

    // assert our request history contains the expected amount of requests
    expect(mock.history.get.length).toBe(1);
    expect(mock.history.post.length).toBe(2);

    const data = JSON.parse(mock.history.post[1].data);
    expect(data).toBeDefined();
    expect(data.revision).toEqual(revision + 1);
  });

  it("should use the revision if it is passed in", async () => {
    // mock a successful registry update
    mock.onPost(registryUrl).reply(204);

    // set data
    const updated = await client.db.setJSON(privateKey, dataKey, json, BigInt(revision + 1));

    expect(updated);

    // assert our request history contains the expected amount of requests
    expect(mock.history.post.length).toBe(2);

    const data = JSON.parse(mock.history.post[1].data);
    expect(data).toBeDefined();
    expect(data.revision).toEqual(revision + 1);
  });

  it("should use a revision number of 0 if the lookup failed", async () => {
    mock.onGet(registryLookupUrl).reply(404);

    // mock a successful registry update
    mock.onPost(registryUrl).reply(204);

    // call `setJSON` on the client
    await client.db.setJSON(privateKey, dataKey, json);

    // assert our request history contains the expected amount of requests
    expect(mock.history.get.length).toBe(1);
    expect(mock.history.post.length).toBe(2);

    const data = JSON.parse(mock.history.post[1].data);
    expect(data).toBeDefined();
    expect(data.revision).toEqual(0);
  });

  it("should fail if the entry has the maximum allowed revision", async () => {
    // mock a successful registry lookup
    const entryData = {
      data,
      // String the bigint since JS doesn't support 64-bit numbers.
      revision: MAX_REVISION.toString(),
      signature:
        "18c76e88141c7cc76d8a77abcd91b5d64d8fc3833eae407ab8a5339e5fcf7940e3fa5830a8ad9439a0c0cc72236ed7b096ae05772f81eee120cbd173bfd6600e",
    };
    // Replace the quotes around the stringed bigint.
    const json = JSON.stringify(entryData).replace(regexRevisionNoQuotes, '"revision":"$1"');
    mock.onGet(registryLookupUrl).reply(200, json);

    // mock a successful registry update
    mock.onPost(registryUrl).reply(204);

    // Try to set data, should fail.
    await expect(client.db.setJSON(privateKey, dataKey, entryData)).rejects.toThrowError(
      "Current entry already has maximum allowed revision, could not update the entry"
    );
  });

  it("Should throw an error if the private key is not hex-encoded", async () => {
    await expect(client.db.setJSON("foo", dataKey, {})).rejects.toThrowError(
      "Expected parameter privateKey to be a hex-encoded string"
    );
  });

  it("Should throw an error if the data key is not provided", async () => {
    // @ts-expect-error We do not pass the datakey on purpose.
    await expect(client.db.setJSON(privateKey)).rejects.toThrowError(
      "Expected parameter dataKey to be type string, was type undefined"
    );
  });

  it("Should throw an error if the json is not provided", async () => {
    // @ts-expect-error We do not pass the json on purpose.
    await expect(client.db.setJSON(privateKey, dataKey)).rejects.toThrowError(
      "Expected parameter json to be an object"
    );
  });
});<|MERGE_RESOLUTION|>--- conflicted
+++ resolved
@@ -1,14 +1,9 @@
 import axios from "axios";
 import MockAdapter from "axios-mock-adapter";
 
-<<<<<<< HEAD
-import { defaultSkynetPortalUrl, MAX_REVISION } from "./utils";
-import { SkynetClient, genKeyPairFromSeed } from "./index.web";
-=======
 import { MAX_REVISION } from "./utils/number";
 import { defaultSkynetPortalUrl } from "./utils/url";
-import { SkynetClient, genKeyPairFromSeed } from "./index";
->>>>>>> 45878088
+import { SkynetClient, genKeyPairFromSeed } from "./index.web";
 import { regexRevisionNoQuotes } from "./registry";
 
 const { publicKey, privateKey } = genKeyPairFromSeed("insecure test seed");
