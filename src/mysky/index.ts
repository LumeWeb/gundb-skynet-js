/* istanbul ignore file: Much of this functionality is only testable from a browser */

export type { CustomConnectorOptions } from "./connector";
export { DacLibrary } from "./dac";

import { Connection, ParentHandshake, WindowMessenger } from "post-me";
import {
  CheckPermissionsResponse,
  dispatchedErrorEvent,
  errorWindowClosed,
  monitorWindowError,
  PermCategory,
  Permission,
  PermType,
} from "skynet-mysky-utils";

import { Connector, CustomConnectorOptions, DEFAULT_CONNECTOR_OPTIONS } from "./connector";
import { SkynetClient } from "../client";
import { DacLibrary } from "./dac";
import { RegistryEntry } from "../registry";
import { Signature } from "../crypto";
<<<<<<< HEAD
import { popupCenter } from "./utils";
import { validateBoolean, validateString } from "../utils/validation";
=======
import { deriveDiscoverableFileTweak } from "./tweak";
import { getRedirectUrlOnPreferredPortal, popupCenter, shouldRedirectToPreferredPortalUrl } from "./utils";
import { extractOptions } from "../utils/options";
import { JsonData } from "../utils/types";
>>>>>>> 6c009c51
import {
  deleteEntryDataV2,
  deleteJSONV2,
  getEntryDataV2,
  getEntryLinkV2,
  getJSONEncryptedV2,
  getJSONV2,
  setDataLinkV2,
  setEntryDataV2,
  setJSONEncryptedV2,
  setJSONV2,
} from "./skydb_v2";
import {
  deleteEntryData,
  deleteJSON,
  getEntryData,
  getEntryLink,
  getJSON,
  getJSONEncrypted,
  setDataLink,
  setEntryData,
  setJSON,
  setJSONEncrypted,
} from "./skydb";

/**
 * The domain for MySky.
 */
export const MYSKY_DOMAIN = "skynet-mysky.hns";

/**
 * @deprecated please use MYSKY_DOMAIN.
 */
export const mySkyDomain = MYSKY_DOMAIN;

/**
 * The domain for MySky dev.
 */
export const MYSKY_DEV_DOMAIN = "skynet-mysky-dev.hns";

/**
 * @deprecated please use MYSKY_DEV_DOMAIN.
 */
export const mySkyDevDomain = MYSKY_DEV_DOMAIN;

/**
 * The domain for MySky alpha. Intentionally not exported in index file.
 */
export const MYSKY_ALPHA_DOMAIN = "sandbridge.hns";

/**
 * The maximum length for entry data when setting entry data.
 */
export const MAX_ENTRY_LENGTH = 70;

const mySkyUiRelativeUrl = "ui.html";
const mySkyUiTitle = "MySky UI";
const [mySkyUiW, mySkyUiH] = [640, 750];

export type EntryData = {
  data: Uint8Array | null;
};

/**
 * Loads MySky. Note that this does not log in the user.
 *
 * @param this - The Skynet client.
 * @param skappDomain - The domain of the host skapp. For this domain permissions will be requested and, by default, automatically granted.
 * @param [customOptions] - Additional settings that can optionally be set.
 * @returns - Loaded (but not logged-in) MySky instance.
 */
export async function loadMySky(
  this: SkynetClient,
  skappDomain?: string,
  customOptions?: CustomConnectorOptions
): Promise<MySky> {
  const mySky = await MySky.New(this, skappDomain, customOptions);

  return mySky;
}

/**
 * The singleton object that allows skapp developers to initialize and
 * communicate with MySky.
 */
export class MySky {
  static instance: MySky | null = null;

  // Holds the loaded DACs.
  dacs: DacLibrary[] = [];

  // Holds the currently granted permissions.
  grantedPermissions: Permission[] = [];

  // Holds permissions that have not been granted.
  pendingPermissions: Permission[];

  // ============
  // Constructors
  // ============

  /**
   * Creates a `MySky` instance.
   *
   * @param connector - The `Connector` object.
   * @param permissions - The initial requested permissions.
   * @param hostDomain - The domain of the host skapp.
   * @param currentPortalUrl - The URL of the current portal. This is the portal that the skapp is running on, not the portal that may have been requested by the developer when creating a `SkynetClient`.
   */
  constructor(
    protected connector: Connector,
    permissions: Permission[],
    protected hostDomain: string,
    protected currentPortalUrl: string
  ) {
    if (MySky.instance) {
      throw new Error("Trying to create a second MySky instance");
    }

    this.pendingPermissions = permissions;
  }

  /**
   * Initializes MySky and returns a `MySky` instance.
   *
   * @param client - The Skynet Client.
   * @param [skappDomain] - The domain of the host skapp.
   * @param [customOptions] - Additional settings that can optionally be set.
   * @returns - A `MySky` instance.
   */
  static async New(client: SkynetClient, skappDomain?: string, customOptions?: CustomConnectorOptions): Promise<MySky> {
    const opts = { ...DEFAULT_CONNECTOR_OPTIONS, ...customOptions };

    // Enforce singleton.
    if (MySky.instance) {
      return MySky.instance;
    }

    let domain = MYSKY_DOMAIN;
    if (opts.alpha) {
      domain = MYSKY_ALPHA_DOMAIN;
    } else if (opts.dev) {
      domain = MYSKY_DEV_DOMAIN;
    }
    const connector = await Connector.init(client, domain, customOptions);

    let currentPortalUrl;
    let hostDomain;
    if (window.location.hostname === "localhost") {
      currentPortalUrl = window.location.href;
      hostDomain = "localhost";
    } else {
      // MySky expects to be on the same portal as the skapp, so create a new
      // client on the current skapp URL, in case the client the developer
      // instantiated does not correspond to the portal of the current URL.
      const currentUrlClient = new SkynetClient(window.location.hostname);
      // Trigger a resolve of the portal URL manually. `new SkynetClient` assumes
      // a portal URL is given to it, so it doesn't make the request for the
      // actual portal URL.
      //
      // TODO: We should rework this so it is possible without protected methods.
      //
      // @ts-expect-error - Using protected fields.
      currentUrlClient.customPortalUrl = await currentUrlClient.resolvePortalUrl();
      currentPortalUrl = await currentUrlClient.portalUrl();

      // Get the host domain.
      hostDomain = await currentUrlClient.extractDomain(window.location.hostname);
    }

    // Extract the skapp domain.
    const permissions = [];
    if (skappDomain) {
      const perm1 = new Permission(hostDomain, skappDomain, PermCategory.Discoverable, PermType.Write);
      const perm2 = new Permission(hostDomain, skappDomain, PermCategory.Hidden, PermType.Read);
      const perm3 = new Permission(hostDomain, skappDomain, PermCategory.Hidden, PermType.Write);
      permissions.push(perm1, perm2, perm3);
    }

    MySky.instance = new MySky(connector, permissions, hostDomain, currentPortalUrl);

    // Redirect if we're not on the preferred portal. See
    // `redirectIfNotOnPreferredPortal` for full load flow.
    await MySky.instance.redirectIfNotOnPreferredPortal();

    return MySky.instance;
  }

  // ==========
  // Public API
  // ==========

  /**
   * Checks if the current browser is supported by MySky.
   *
   * @returns - A promise with a boolean indicating whether the browser is supported and, if not, a string containing the user-friendly error message.
   */
  static async isBrowserSupported(): Promise<[boolean, string]> {
    const isSafari = /^((?!chrome|android).)*safari/i.test(navigator.userAgent);
    if (isSafari) {
      return [false, "MySky is currently not supported in Safari browsers."];
    }

    return [true, ""];
  }

  /**
   * Loads the given DACs.
   *
   * @param dacs - The DAC library instances to call `init` on.
   */
  async loadDacs(...dacs: DacLibrary[]): Promise<void> {
    const promises: Promise<void>[] = [];
    for (const dac of dacs) {
      promises.push(this.loadDac(dac));
    }

    this.dacs.push(...dacs);

    await Promise.all(promises);
  }

  /**
   * Adds the given permissions to the list of pending permissions.
   *
   * @param permissions - The list of permissions to add.
   */
  async addPermissions(...permissions: Permission[]): Promise<void> {
    this.pendingPermissions.push(...permissions);
  }

  /**
   * Checks whether main MySky, living in an invisible iframe, is already logged
   * in and all requested permissions are granted.
   *
   * @returns - A boolean indicating whether the user is logged in and all
   * permissions are granted.
   */
  async checkLogin(): Promise<boolean> {
    const [seedFound, permissionsResponse]: [boolean, CheckPermissionsResponse] = await this.connector.connection
      .remoteHandle()
      .call("checkLogin", this.pendingPermissions);

    // Save granted and failed permissions.
    const { grantedPermissions, failedPermissions } = permissionsResponse;
    this.grantedPermissions = grantedPermissions;
    this.pendingPermissions = failedPermissions;

    const loggedIn = seedFound && failedPermissions.length === 0;
    if (loggedIn) {
      await this.handleLogin();
    }
    return loggedIn;
  }

  /**
   * Destroys the mysky connection by:
   *
   * 1. Destroying the connected DACs.
   *
   * 2. Closing the connection.
   *
   * 3. Closing the child iframe.
   *
   * @throws - Will throw if there is an unexpected DOM error.
   */
  async destroy(): Promise<void> {
    // TODO: Make sure we are logged out first?

    // TODO: For all connected dacs, send a destroy call.

    // TODO: Delete all connected dacs.

    // Close the connection.
    this.connector.connection.close();

    // Close the child iframe.
    const frame = this.connector.childFrame;
    if (frame) {
      // The parent node should always exist. Sanity check + make TS happy.
      if (!frame.parentNode) {
        throw new Error("'childFrame.parentNode' was not set");
      }
      frame.parentNode.removeChild(frame);
    }
  }

  // TODO: Document what this does exactly.
  /**
   * Log out the user.
   *
   * @returns - An empty promise.
   */
  async logout(): Promise<void> {
    await this.connector.connection.remoteHandle().call("logout");

    // Remove auto-relogin if it's set.
    this.connector.client.customOptions.loginFn = undefined;
  }

  /**
   * Requests login access by opening the MySky UI window.
   *
   * @returns - A boolean indicating whether we successfully logged in and all
   * requested permissions were granted.
   */
  async requestLoginAccess(): Promise<boolean> {
    let uiWindow: Window;
    let uiConnection: Connection;
    let seedFound = false;

    // Add error listener.
    const { promise: promiseError, controller: controllerError } = monitorWindowError();

    // eslint-disable-next-line no-async-promise-executor
    const promise: Promise<void> = new Promise(async (resolve, reject) => {
      // Make this promise run in the background and reject on window close or any errors.
      promiseError.catch((err: string) => {
        if (err === errorWindowClosed) {
          // Resolve without updating the pending permissions.
          resolve();
          return;
        }

        reject(err);
      });

      try {
        // Launch and connect the UI.
        uiWindow = this.launchUI();
        uiConnection = await this.connectUi(uiWindow);

        // Send the UI the list of required permissions.
        //
        // TODO: This should be a dual-promise that also calls ping() on an interval and rejects if no response was found in a given amount of time.
        const [seedFoundResponse, permissionsResponse]: [boolean, CheckPermissionsResponse] = await uiConnection
          .remoteHandle()
          .call("requestLoginAccess", this.pendingPermissions);
        seedFound = seedFoundResponse;

        // Save failed permissions.
        const { grantedPermissions, failedPermissions } = permissionsResponse;
        this.grantedPermissions = grantedPermissions;
        this.pendingPermissions = failedPermissions;

        resolve();
      } catch (err) {
        reject(err);
      }
    });

    await promise
      .catch((err) => {
        throw err;
      })
      .finally(() => {
        // Close the window.
        if (uiWindow) {
          uiWindow.close();
        }
        // Close the connection.
        if (uiConnection) {
          uiConnection.close();
        }
        // Clean up the event listeners and promises.
        controllerError.cleanup();
      });

    const loggedIn = seedFound && this.pendingPermissions.length === 0;
    if (loggedIn) {
      await this.handleLogin();
    }
    return loggedIn;
  }

  /**
   * Returns the user ID (i.e. same as the user's public key).
   *
   * @returns - The hex-encoded user ID.
   */
  async userID(): Promise<string> {
    return await this.connector.connection.remoteHandle().call("userID");
  }

  // =============
  // SkyDB methods
  // =============

  // v1
  getJSON = getJSON;
  getEntryLink = getEntryLink;
  setJSON = setJSON;
  deleteJSON = deleteJSON;
  // v2
  getJSONV2 = getJSONV2;
  getEntryLinkV2 = getEntryLinkV2;
  setJSONV2 = setJSONV2;
  deleteJSONV2 = deleteJSONV2;

  // ==================
  // Entry Data Methods
  // ==================

  // v1
  setDataLink = setDataLink;
  getEntryData = getEntryData;
  setEntryData = setEntryData;
  deleteEntryData = deleteEntryData;
  // v2
  setDataLinkV2 = setDataLinkV2;
  getEntryDataV2 = getEntryDataV2;
  setEntryDataV2 = setEntryDataV2;
  deleteEntryDataV2 = deleteEntryDataV2;

  // ===============
  // Encrypted Files
  // ===============

  // v1
  getJSONEncrypted = getJSONEncrypted;
  setJSONEncrypted = setJSONEncrypted;
  // v2
  getJSONEncryptedV2 = getJSONEncryptedV2;
  setJSONEncryptedV2 = setJSONEncryptedV2;

  /**
   * Lets you get the share-able path seed, which can be passed to
   * `file.getJSONEncrypted` (in file.ts). Requires Hidden Read permission on
   * the path.
   *
   * @param path - The given path.
   * @param isDirectory - Whether the path is a directory.
   * @returns - The seed for the path.
   * @throws - Will throw if the user does not have Hidden Read permission on the path.
   * @deprecated - This function has been deprecated in favor of `getEncryptedPathSeed`.
   */
  async getEncryptedFileSeed(path: string, isDirectory: boolean): Promise<string> {
    return await this.getEncryptedPathSeed(path, isDirectory);
  }

  /**
   * Lets you get the share-able path seed, which can be passed to
   * `file.getJSONEncrypted` (in file.ts). Requires Hidden Read permission on
   * the path.
   *
   * @param path - The given path.
   * @param isDirectory - Whether the path is a directory.
   * @returns - The seed for the path.
   * @throws - Will throw if the user does not have Hidden Read permission on the path.
   */
  async getEncryptedPathSeed(path: string, isDirectory: boolean): Promise<string> {
    validateString("path", path, "parameter");
    validateBoolean("isDirectory", isDirectory, "parameter");

    return await this.connector.connection.remoteHandle().call("getEncryptedFileSeed", path, isDirectory);
  }

  /**
   * signMessage will sign the given data using the MySky user's private key,
   * this method can be used for MySky user verification as the signature may be
   * verified against the user's public key, which is the MySky user id.
   *
   * @param message - message to sign
   * @returns signature
   */
  async signMessage(message: Uint8Array): Promise<Uint8Array> {
    return await this.connector.connection.remoteHandle().call("signMessage", message);
  }

  /**
   * verifyMessageSignature verifies the signature for the message and given
   * public key and returns a boolean that indicates whether the verification
   * succeeded.
   *
   * @param message - the original message that was signed
   * @param signature - the signature
   * @param publicKey - the public key
   * @returns boolean that indicates whether the verification succeeded
   */
  async verifyMessageSignature(message: Uint8Array, signature: Uint8Array, publicKey: string): Promise<boolean> {
    return await this.connector.connection.remoteHandle().call("verifyMessageSignature", message, signature, publicKey);
  }

  // ================
  // Internal Methods
  // ================

  /**
   * Catches any errors returned from the UI and dispatches them in the current
   * window. This is how we bubble up errors from the MySky UI window to the
   * skapp.
   *
   * @param errorMsg - The error message.
   */
  protected async catchError(errorMsg: string): Promise<void> {
    const event = new CustomEvent(dispatchedErrorEvent, { detail: errorMsg });
    window.dispatchEvent(event);
  }

  /**
   * Checks if the MySky user can be logged into a portal account.
   *
   * @returns - Whether the user can be logged into a portal account.
   */
  protected async checkPortalLogin(): Promise<boolean> {
    return await this.connector.connection.remoteHandle().call("checkPortalLogin");
  }

  /**
   * Launches the MySky UI popup window.
   *
   * @returns - The window handle.
   * @throws - Will throw if the window could not be opened.
   */
  protected launchUI(): Window {
    const mySkyUrl = new URL(this.connector.url);
    mySkyUrl.pathname = mySkyUiRelativeUrl;
    const uiUrl = mySkyUrl.toString();

    // Open the window.

    const childWindow = popupCenter(uiUrl, mySkyUiTitle, mySkyUiW, mySkyUiH);
    if (!childWindow) {
      throw new Error(`Could not open window at '${uiUrl}'`);
    }

    return childWindow;
  }

  /**
   * Connects to the MySky UI window by establishing a postmessage handshake.
   *
   * @param childWindow - The MySky UI window.
   * @returns - The `Connection` with the other window.
   */
  protected async connectUi(childWindow: Window): Promise<Connection> {
    const options = this.connector.options;

    // Complete handshake with UI window.

    const messenger = new WindowMessenger({
      localWindow: window,
      remoteWindow: childWindow,
      remoteOrigin: "*",
    });
    const methods = {
      catchError: this.catchError,
    };
    const connection = await ParentHandshake(
      messenger,
      methods,
      options.handshakeMaxAttempts,
      options.handshakeAttemptsInterval
    );

    return connection;
  }

  /**
   * Gets the preferred portal from MySky, or `null` if not set.
   *
   * @returns - The preferred portal if set.
   */
  protected async getPreferredPortal(): Promise<string | null> {
    return await this.connector.connection.remoteHandle().call("getPreferredPortal");
  }

  /**
   * Loads the given DAC.
   *
   * @param dac - The dac to load.
   */
  protected async loadDac(dac: DacLibrary): Promise<void> {
    // Initialize DAC.
    await dac.init(this.connector.client, this.connector.options);

    // Add DAC permissions.
    const perms = dac.getPermissions();
    await this.addPermissions(...perms);
  }

  /**
   * Handles the after-login logic.
   */
  protected async handleLogin(): Promise<void> {
    // Call the `onUserLogin` hook for all DACs.
    await Promise.allSettled(
      this.dacs.map(async (dac) => {
        try {
          await dac.onUserLogin();
        } catch (error) {
          // Don't throw on error, just print a console warning.
          console.warn(error);
        }
      })
    );

    // Redirect if we're not on the preferred portal. See
    // `redirectIfNotOnPreferredPortal` for full login flow.
    await this.redirectIfNotOnPreferredPortal();

    // If we can log in to the portal account, set up auto-relogin.
    if (await this.checkPortalLogin()) {
      this.connector.client.customOptions.loginFn = this.portalLogin;
    }
  }

  /**
   * Logs in to the user's portal account.
   *
   * @returns - An empty promise.
   */
  protected async portalLogin(): Promise<void> {
    return await this.connector.connection.remoteHandle().call("portalLogin");
  }

  /**
   * Get the preferred portal and redirect the page if it is different than
   * the current portal.
   *
   *  Load MySky redirect flow:
   *
   *  1. SDK opens MySky on the same portal as the skapp.
   *  2. If the preferred portal is found in localstorage, MySky connects to it
   *     and we go to step 5.
   *  3. Else, MySky connects to siasky.net.
   *  4. MySky tries to get the saved portal preference.
   *     1. If the portal is set, MySky switches to using the preferred portal.
   *     2. If it is not set or we don't have the seed, MySky switches to using
   *        the current portal as opposed to siasky.net.
   *  5. After MySky finishes loading, SDK queries `mySky.getPortalPreference`.
   *  6. If the preferred portal is set and different than the current portal,
   *     SDK triggers refresh.
   *  7. We go back to step 1 and repeat, but since we're on the right portal
   *     now we won't refresh in step 6.
   *
   * Login redirect flow:
   *
   * 1. SDK logs in through the UI.
   * 2. MySky UI switches to siasky.net and tries to get the saved portal
   *    preference.
   *    1. If the portal is set, MySky switches to using the preferred portal.
   *    2. If it is not set or we don't have the seed, MySky switches to using
   *       the current portal as opposed to siasky.net.
   * 3. SDK queries `mySky.getPortalPreference`.
   * 4. If the preferred portal is set and different than the current portal,
   *    SDK triggers refresh.
   * 5. We go to "Load MySky" step 1 and go through that flow, but we don't
   *    refresh in step 6.
   */
  protected async redirectIfNotOnPreferredPortal(): Promise<void> {
    const currentDomain = window.location.hostname;
    if (currentDomain === "localhost") {
      // Don't redirect on localhost as there is no subdomain to redirect to.
      return;
    }

    // Get the preferred portal.
    const preferredPortalUrl = await this.getPreferredPortal();

    // Is the preferred portal set and different from the current portal?
    if (preferredPortalUrl === null) {
      return;
    } else if (shouldRedirectToPreferredPortalUrl(currentDomain, preferredPortalUrl)) {
      // Redirect to the appropriate URL.
      //
      // Get the redirect URL based on the current URL. (Don't use current
      // client as the developer may have set it to e.g. siasky.dev when we are
      // really on siasky.net.)
      const currentDomainClient = new SkynetClient(currentDomain);
      const newUrl = await getRedirectUrlOnPreferredPortal(
        currentDomainClient,
        window.location.hostname,
        preferredPortalUrl
      );

      // Check if the portal is valid and working before redirecting.
      const newUrlClient = new SkynetClient(newUrl);
      try {
        const portalUrl = await newUrlClient.portalUrl();
        if (portalUrl) {
          // Redirect.
          redirectPage(newUrl);
        }
      } catch (e) {
        // Don't throw an error here for now as this is likely user error.
        console.warn(e);
      }
    } else {
      // If we are on the preferred portal already, we still need to set the
      // client as the developer may have chosen a specific client. We always
      // want to use the user's preference for a portal, if it is set.

      // Set the skapp client to use the user's preferred portal.
      this.connector.client = new SkynetClient(preferredPortalUrl);
    }
  }

  /**
   * Asks MySky to sign the non-encrypted registry entry.
   *
   * @param entry - The non-encrypted registry entry.
   * @param path - The MySky path.
   * @returns - The signature.
   */
  protected async signRegistryEntry(entry: RegistryEntry, path: string): Promise<Signature> {
    return await this.connector.connection.remoteHandle().call("signRegistryEntry", entry, path);
  }

  /**
   * Asks MySky to sign the encrypted registry entry.
   *
   * @param entry - The encrypted registry entry.
   * @param path - The MySky path.
   * @returns - The signature.
   */
  protected async signEncryptedRegistryEntry(entry: RegistryEntry, path: string): Promise<Signature> {
    return await this.connector.connection.remoteHandle().call("signEncryptedRegistryEntry", entry, path);
  }
}

/**
 * Redirects the page to the given URL.
 *
 * @param url - The URL.
 */
function redirectPage(url: string): void {
  window.location.replace(url);
}<|MERGE_RESOLUTION|>--- conflicted
+++ resolved
@@ -19,15 +19,8 @@
 import { DacLibrary } from "./dac";
 import { RegistryEntry } from "../registry";
 import { Signature } from "../crypto";
-<<<<<<< HEAD
-import { popupCenter } from "./utils";
+import { getRedirectUrlOnPreferredPortal, popupCenter, shouldRedirectToPreferredPortalUrl } from "./utils";
 import { validateBoolean, validateString } from "../utils/validation";
-=======
-import { deriveDiscoverableFileTweak } from "./tweak";
-import { getRedirectUrlOnPreferredPortal, popupCenter, shouldRedirectToPreferredPortalUrl } from "./utils";
-import { extractOptions } from "../utils/options";
-import { JsonData } from "../utils/types";
->>>>>>> 6c009c51
 import {
   deleteEntryDataV2,
   deleteJSONV2,
