export type { CustomConnectorOptions } from "./connector";
export { DacLibrary } from "./dac";

import { Connection, ParentHandshake, WindowMessenger } from "post-me";
import {
  CheckPermissionsResponse,
  dispatchedErrorEvent,
  errorWindowClosed,
  monitorWindowError,
  PermCategory,
  Permission,
  PermType,
} from "skynet-mysky-utils";
import type { CustomUserIDOptions } from "skynet-mysky-utils";

import { Connector, CustomConnectorOptions, defaultConnectorOptions } from "./connector";
import { SkynetClient } from "../client";
import { DacLibrary } from "./dac";
import { defaultGetEntryOptions, defaultSetEntryOptions, RegistryEntry } from "../registry";
import {
  defaultGetJSONOptions,
  defaultSetJSONOptions,
  CustomGetJSONOptions,
  CustomSetJSONOptions,
  getOrCreateRegistryEntry,
  JsonData,
  JSONResponse,
<<<<<<< HEAD
  getDataLinkRegistryEntry,
} from "../skydb";
import { hexToUint8Array } from "../utils/string";
=======
  getRevisionFromEntry,
  getDeletionRegistryEntry,
} from "../skydb";
>>>>>>> 93679bab
import { Signature } from "../crypto";
import { deriveDiscoverableTweak } from "./tweak";
import { popupCenter } from "./utils";
import { extractOptions } from "../utils/options";
<<<<<<< HEAD
=======
import { trimUriPrefix } from "../utils/string";
import { validateObject, validateOptionalObject, validateString } from "../utils/validation";
import { uriSkynetPrefix } from "../utils/url";
import { base64RawUrlToUint8Array } from "../utils/encoding";
>>>>>>> 93679bab

export const mySkyDomain = "skynet-mysky.hns";
export const mySkyDevDomain = "skynet-mysky-dev.hns";
export const mySkyAlphaDomain = "sandbridge.hns";

const mySkyUiRelativeUrl = "ui.html";
const mySkyUiTitle = "MySky UI";
const [mySkyUiW, mySkyUiH] = [600, 600];

/**
 * Loads MySky. Note that this does not log in the user.
 *
 * @param this - The Skynet client.
 * @param skappDomain - The domain of the host skapp. For this domain permissions will be requested and, by default, automatically granted.
 * @param [customOptions] - Additional settings that can optionally be set.
 * @returns - Loaded (but not logged-in) MySky instance.
 */
export async function loadMySky(
  this: SkynetClient,
  skappDomain?: string,
  customOptions?: CustomConnectorOptions
): Promise<MySky> {
  const mySky = await MySky.New(this, skappDomain, customOptions);

  return mySky;
}

export class MySky {
  static instance: MySky | null = null;

  // Holds the loaded DACs.
  dacs: DacLibrary[] = [];

  // Holds the currently granted permissions.
  grantedPermissions: Permission[] = [];

  // Holds permissions that have not been granted.
  pendingPermissions: Permission[];

  // ============
  // Constructors
  // ============

  constructor(protected connector: Connector, permissions: Permission[], protected hostDomain: string) {
    this.pendingPermissions = permissions;
  }

  static async New(client: SkynetClient, skappDomain?: string, customOptions?: CustomConnectorOptions): Promise<MySky> {
    const opts = { ...defaultConnectorOptions, ...customOptions };

    // Enforce singleton.
    if (MySky.instance) {
      return MySky.instance;
    }

    let domain = mySkyDomain;
    if (opts.alpha) {
      domain = mySkyAlphaDomain;
    } else if (opts.dev) {
      domain = mySkyDevDomain;
    }
    const connector = await Connector.init(client, domain, customOptions);

    const hostDomain = await client.extractDomain(window.location.hostname);
    const permissions = [];
    if (skappDomain) {
      // TODO: Are these permissions correct?
      const perm1 = new Permission(hostDomain, skappDomain, PermCategory.Hidden, PermType.Read);
      const perm2 = new Permission(hostDomain, skappDomain, PermCategory.Hidden, PermType.Write);
      permissions.push(perm1, perm2);
    }

    MySky.instance = new MySky(connector, permissions, hostDomain);
    return MySky.instance;
  }

  // ==========
  // Public API
  // ==========

  /**
   * Loads the given DACs.
   *
   * @param dacs - The DAC library instances to call `init` on.
   */
  async loadDacs(...dacs: DacLibrary[]): Promise<void> {
    const promises: Promise<void>[] = [];
    for (const dac of dacs) {
      promises.push(this.loadDac(dac));
    }

    this.dacs.push(...dacs);

    await Promise.all(promises);
  }

  async addPermissions(...permissions: Permission[]): Promise<void> {
    this.pendingPermissions.push(...permissions);
  }

  async checkLogin(): Promise<boolean> {
    const [seedFound, permissionsResponse]: [boolean, CheckPermissionsResponse] = await this.connector.connection
      .remoteHandle()
      .call("checkLogin", this.pendingPermissions);

    // Save granted and failed permissions.
    const { grantedPermissions, failedPermissions } = permissionsResponse;
    this.grantedPermissions = grantedPermissions;
    this.pendingPermissions = failedPermissions;

    const loggedIn = seedFound && failedPermissions.length === 0;
    this.handleLogin(loggedIn);
    return loggedIn;
  }

  /**
   * Destroys the mysky connection by:
   *
   * 1. Destroying the connected DACs,
   *
   * 2. Closing the connection,
   *
   * 3. Closing the child iframe
   */
  async destroy(): Promise<void> {
    // TODO: For all connected dacs, send a destroy call.

    // TODO: Delete all connected dacs.

    // Close the connection.
    this.connector.connection.close();

    // Close the child iframe.
    if (this.connector.childFrame) {
      this.connector.childFrame.parentNode!.removeChild(this.connector.childFrame);
    }
  }

  async logout(): Promise<void> {
    return await this.connector.connection.remoteHandle().call("logout");
  }

  async requestLoginAccess(): Promise<boolean> {
    let uiWindow: Window;
    let uiConnection: Connection;
    let seedFound = false;

    // Add error listener.
    const { promise: promiseError, controller: controllerError } = monitorWindowError();

    // eslint-disable-next-line no-async-promise-executor
    const promise: Promise<void> = new Promise(async (resolve, reject) => {
      // Make this promise run in the background and reject on window close or any errors.
      promiseError.catch((err: string) => {
        if (err === errorWindowClosed) {
          // Resolve without updating the pending permissions.
          resolve();
          return;
        }

        reject(err);
      });

      try {
        // Launch the UI.

        uiWindow = await this.launchUI();
        uiConnection = await this.connectUi(uiWindow);

        // Send the UI the list of required permissions.

        // TODO: This should be a dual-promise that also calls ping() on an interval and rejects if no response was found in a given amount of time.
        const [seedFoundResponse, permissionsResponse]: [boolean, CheckPermissionsResponse] = await uiConnection
          .remoteHandle()
          .call("requestLoginAccess", this.pendingPermissions);
        seedFound = seedFoundResponse;

        // Save failed permissions.

        const { grantedPermissions, failedPermissions } = permissionsResponse;
        this.grantedPermissions = grantedPermissions;
        this.pendingPermissions = failedPermissions;

        resolve();
      } catch (err) {
        reject(err);
      }
    });

    await promise
      .catch((err) => {
        throw err;
      })
      .finally(() => {
        // Close the window.
        if (uiWindow) {
          uiWindow.close();
        }
        // Close the connection.
        if (uiConnection) {
          uiConnection.close();
        }
        // Clean up the event listeners and promises.
        controllerError.cleanup();
      });

    const loggedIn = seedFound && this.pendingPermissions.length === 0;
    this.handleLogin(loggedIn);
    return loggedIn;
  }

  async userID(opts?: CustomUserIDOptions): Promise<string> {
    return await this.connector.connection.remoteHandle().call("userID", opts);
  }

  /**
   * Gets Discoverable JSON at the given path through MySky, if the user has given Read permissions to do so.
   *
   * @param path - The data path.
   * @param [customOptions] - Additional settings that can optionally be set.
   * @returns - An object containing the json data as well as the skylink for the data.
   */
  async getJSON(path: string, customOptions?: CustomGetJSONOptions): Promise<JSONResponse> {
    validateString("path", path, "parameter");
    validateOptionalObject("customOptions", customOptions, "parameter", defaultGetJSONOptions);

    const opts = {
      ...defaultGetJSONOptions,
      ...this.connector.client.customOptions,
      ...customOptions,
    };

    const publicKey = await this.userID();
    const dataKey = deriveDiscoverableTweak(path);
    opts.hashedDataKeyHex = true; // Do not hash the tweak anymore.

    return await this.connector.client.db.getJSON(publicKey, dataKey, opts);
  }

  /**
   * Gets the entry link for the entry at the given path. This is a v2 skylink.
   * This link stays the same even if the content at the entry changes.
   *
   * @param path - The data path.
   * @returns - The entry link.
   */
  async getEntryLink(path: string): Promise<string> {
    validateString("path", path, "parameter");

    const publicKey = await this.userID();
    const dataKey = deriveDiscoverableTweak(path);
    const opts = defaultGetEntryOptions;
    opts.hashedDataKeyHex = true; // Do not hash the tweak anymore.

    return await this.connector.client.registry.getEntryLink(publicKey, dataKey, opts);
  }

  /**
   * Sets Discoverable JSON at the given path through MySky, if the user has given Write permissions to do so.
   *
   * @param path - The data path.
   * @param json - The json to set.
   * @param [customOptions] - Additional settings that can optionally be set.
   * @returns - An object containing the json data as well as the skylink for the data.
   */
  async setJSON(path: string, json: JsonData, customOptions?: CustomSetJSONOptions): Promise<JSONResponse> {
    validateString("path", path, "parameter");
    validateObject("json", json, "parameter");
    validateOptionalObject("customOptions", customOptions, "parameter", defaultSetJSONOptions);

    const opts = {
      ...defaultSetJSONOptions,
      ...this.connector.client.customOptions,
      ...customOptions,
    };

    const publicKey = await this.userID();
    const dataKey = deriveDiscoverableTweak(path);
    opts.hashedDataKeyHex = true; // Do not hash the tweak anymore.

    const [entry, dataLink] = await getOrCreateRegistryEntry(this.connector.client, publicKey, dataKey, json, opts);

    const signature = await this.signRegistryEntry(entry, path);

    const setEntryOpts = extractOptions(opts, defaultSetEntryOptions);
    await this.connector.client.registry.postSignedEntry(publicKey, entry, signature, setEntryOpts);

    return { data: json, dataLink };
  }

  /**
   * Sets entry at the given path to point to the data link. Like setJSON, but it doesn't upload a file.
   *
   * @param path - The data path.
   * @param dataLink - The data link to set at the path.
   * @param [customOptions] - Additional settings that can optionally be set.
   * @returns - An empty promise.
   */
  async setDataLink(path: string, dataLink: string, customOptions?: CustomSetJSONOptions): Promise<void> {
    validateString("path", path, "parameter");
    validateString("dataLink", dataLink, "parameter");
    validateOptionalObject("customOptions", customOptions, "parameter", defaultSetJSONOptions);

    const opts = {
      ...defaultSetJSONOptions,
      ...this.connector.client.customOptions,
      ...customOptions,
    };

    const publicKey = await this.userID();
    const dataKey = deriveDiscoverableTweak(path);
    opts.hashedDataKeyHex = true; // Do not hash the tweak anymore.

<<<<<<< HEAD
    const entry = await getDataLinkRegistryEntry(this.connector.client, publicKey, dataKey, dataLink, opts);
=======
    // Get the latest entry.
    // TODO: Can remove this once we start caching the latest revision.
    const getEntryOpts = extractOptions(opts, defaultGetEntryOptions);
    const signedEntry = await this.connector.client.registry.getEntry(publicKey, dataKey, getEntryOpts);
    const revision = getRevisionFromEntry(signedEntry.entry);

    // Add padding
    const paddedDataLink = `${trimUriPrefix(dataLink, uriSkynetPrefix)}==`;

    // Build the registry entry.
    const entry: RegistryEntry = {
      dataKey,
      data: base64RawUrlToUint8Array(paddedDataLink),
      revision,
    };
>>>>>>> 93679bab

    const signature = await this.signRegistryEntry(entry, path);

    const setEntryOpts = extractOptions(opts, defaultSetEntryOptions);
    await this.connector.client.registry.postSignedEntry(publicKey, entry, signature, setEntryOpts);
  }

  /**
   * Deletes Discoverable JSON at the given path through MySky, if the user has given Write permissions to do so.
   *
   * @param path - The data path.
   * @param [customOptions] - Additional settings that can optionally be set.
   * @returns - An empty promise.
   * @throws - Will throw if the revision is already the maximum value.
   */
  async deleteJSON(path: string, customOptions?: CustomSetJSONOptions): Promise<void> {
    validateString("path", path, "parameter");
    validateOptionalObject("customOptions", customOptions, "parameter", defaultSetJSONOptions);

    const opts = {
      ...defaultSetJSONOptions,
      ...this.connector.client.customOptions,
      ...customOptions,
    };

    const publicKey = await this.userID();
    const dataKey = deriveDiscoverableTweak(path);
    opts.hashedDataKeyHex = true; // Do not hash the tweak anymore.

    const entry = await getDeletionRegistryEntry(this.connector.client, publicKey, dataKey, opts);

    const signature = await this.signRegistryEntry(entry, path);

    const setEntryOpts = extractOptions(opts, defaultSetEntryOptions);
    await this.connector.client.registry.postSignedEntry(publicKey, entry, signature, setEntryOpts);
  }

  // ================
  // Internal Methods
  // ================

  protected async catchError(errorMsg: string): Promise<void> {
    const event = new CustomEvent(dispatchedErrorEvent, { detail: errorMsg });
    window.dispatchEvent(event);
  }

  protected async launchUI(): Promise<Window> {
    const mySkyUrl = new URL(this.connector.url);
    mySkyUrl.pathname = mySkyUiRelativeUrl;
    const uiUrl = mySkyUrl.toString();

    // Open the window.

    const childWindow = popupCenter(uiUrl, mySkyUiTitle, mySkyUiW, mySkyUiH);
    if (!childWindow) {
      throw new Error(`Could not open window at '${uiUrl}'`);
    }

    return childWindow;
  }

  protected async connectUi(childWindow: Window): Promise<Connection> {
    const options = this.connector.options;

    // Complete handshake with UI window.

    const messenger = new WindowMessenger({
      localWindow: window,
      remoteWindow: childWindow,
      remoteOrigin: "*",
    });
    const methods = {
      catchError: this.catchError,
    };
    const connection = await ParentHandshake(
      messenger,
      methods,
      options.handshakeMaxAttempts,
      options.handshakeAttemptsInterval
    );

    return connection;
  }

  protected async loadDac(dac: DacLibrary): Promise<void> {
    // Initialize DAC.
    await dac.init(this.connector.client, this.connector.options);

    // Add DAC permissions.
    const perms = dac.getPermissions();
    this.addPermissions(...perms);
  }

  protected handleLogin(loggedIn: boolean): void {
    if (loggedIn) {
      for (const dac of this.dacs) {
        dac.onUserLogin();
      }
    }
  }

  protected async signRegistryEntry(entry: RegistryEntry, path: string): Promise<Signature> {
    return await this.connector.connection.remoteHandle().call("signRegistryEntry", entry, path);
  }
}<|MERGE_RESOLUTION|>--- conflicted
+++ resolved
@@ -25,26 +25,14 @@
   getOrCreateRegistryEntry,
   JsonData,
   JSONResponse,
-<<<<<<< HEAD
   getDataLinkRegistryEntry,
-} from "../skydb";
-import { hexToUint8Array } from "../utils/string";
-=======
-  getRevisionFromEntry,
   getDeletionRegistryEntry,
 } from "../skydb";
->>>>>>> 93679bab
 import { Signature } from "../crypto";
 import { deriveDiscoverableTweak } from "./tweak";
 import { popupCenter } from "./utils";
 import { extractOptions } from "../utils/options";
-<<<<<<< HEAD
-=======
-import { trimUriPrefix } from "../utils/string";
 import { validateObject, validateOptionalObject, validateString } from "../utils/validation";
-import { uriSkynetPrefix } from "../utils/url";
-import { base64RawUrlToUint8Array } from "../utils/encoding";
->>>>>>> 93679bab
 
 export const mySkyDomain = "skynet-mysky.hns";
 export const mySkyDevDomain = "skynet-mysky-dev.hns";
@@ -358,25 +346,7 @@
     const dataKey = deriveDiscoverableTweak(path);
     opts.hashedDataKeyHex = true; // Do not hash the tweak anymore.
 
-<<<<<<< HEAD
     const entry = await getDataLinkRegistryEntry(this.connector.client, publicKey, dataKey, dataLink, opts);
-=======
-    // Get the latest entry.
-    // TODO: Can remove this once we start caching the latest revision.
-    const getEntryOpts = extractOptions(opts, defaultGetEntryOptions);
-    const signedEntry = await this.connector.client.registry.getEntry(publicKey, dataKey, getEntryOpts);
-    const revision = getRevisionFromEntry(signedEntry.entry);
-
-    // Add padding
-    const paddedDataLink = `${trimUriPrefix(dataLink, uriSkynetPrefix)}==`;
-
-    // Build the registry entry.
-    const entry: RegistryEntry = {
-      dataKey,
-      data: base64RawUrlToUint8Array(paddedDataLink),
-      revision,
-    };
->>>>>>> 93679bab
 
     const signature = await this.signRegistryEntry(entry, path);
 
