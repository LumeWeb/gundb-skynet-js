--- conflicted
+++ resolved
@@ -16,11 +16,7 @@
 /**
  * Custom get entry options.
  *
-<<<<<<< HEAD
  * @property [timeout=5] - The custom timeout for getting an entry, in seconds. The maximum value allowed is 300.
- */
-=======
- * @property [timeout=5000] - The custom timeout for getting an entry.
  */
 export type CustomGetEntryOptions = BaseCustomOptions & {
   timeout?: number;
@@ -31,7 +27,6 @@
  */
 export type CustomSetEntryOptions = BaseCustomOptions;
 
->>>>>>> 03e0764a
 const defaultGetEntryOptions = {
   ...defaultOptions("/skynet/registry"),
   timeout: 5,
@@ -41,17 +36,12 @@
   ...defaultOptions("/skynet/registry"),
 };
 
-<<<<<<< HEAD
 export const MAX_GET_ENTRY_TIMEOUT = 300; // 5 minutes
 
-// Regex for JSON revision value without quotes.
-const regexRevisionNoQuotes = /"revision":\s*([0-9]+)/;
-=======
 /**
  * Regex for JSON revision value without quotes.
  */
 export const regexRevisionNoQuotes = /"revision":\s*([0-9]+)/;
->>>>>>> 03e0764a
 
 /**
  * Regex for JSON revision value with quotes.
@@ -113,15 +103,6 @@
       ...opts,
       url,
       method: "get",
-<<<<<<< HEAD
-      query: {
-        publickey: `ed25519:${publicKey}`,
-        datakey: toHexString(hashDataKey(dataKey)),
-        timeout: opts.timeout,
-      },
-=======
-      timeout: opts.timeout,
->>>>>>> 03e0764a
       // Transform the response to add quotes, since uint64 cannot be accurately
       // read by JS so the revision needs to be parsed as a string.
       transformResponse: function (data: string) {
