--- conflicted
+++ resolved
@@ -86,12 +86,8 @@
   customFilename: "",
   errorPages: undefined,
   largeFileSize: TUS_CHUNK_SIZE,
-<<<<<<< HEAD
-  numParallelUploads: TUS_PARALLEL_UPLOADS,
+  numParallelUploads: DEFAULT_TUS_PARALLEL_UPLOADS,
   parallelUploadsStaggerPercent: undefined,
-=======
-  numParallelUploads: DEFAULT_TUS_PARALLEL_UPLOADS,
->>>>>>> 965f2a0e
   retryDelays: DEFAULT_TUS_RETRY_DELAYS,
   tryFiles: undefined,
 };
@@ -238,9 +234,8 @@
   const opts = { ...DEFAULT_UPLOAD_OPTIONS, ...this.customOptions, ...customOptions };
 
   // Validation.
-<<<<<<< HEAD
   if (opts.parallelUploadsStaggerPercent) {
-    if (opts.numParallelUploads != TUS_PARALLEL_UPLOADS) {
+    if (opts.numParallelUploads != DEFAULT_TUS_PARALLEL_UPLOADS) {
       console.warn(
         "'numParallelUploads' option was overriden by 'parallelUploadsStaggerPercent' option and will have no effect"
       );
@@ -250,7 +245,7 @@
         `Expected 'parallelUploadsStaggerPercent' option to be between 0 and 100, was '${opts.parallelUploadsStaggerPercent}`
       );
     }
-=======
+  }
   if (opts.chunkSizeMultiplier < 1) {
     throw new Error(
       `Expected 'chunkSizeMultiplier' option to be greater than or equal to 1, was '${opts.chunkSizeMultiplier}`
@@ -260,7 +255,6 @@
     throw new Error(
       `Expected 'numParallelUploads' option to be greater than or equal to 1, was '${opts.numParallelUploads}`
     );
->>>>>>> 965f2a0e
   }
 
   // TODO: Add back upload options once they are implemented in skyd.
@@ -300,9 +294,7 @@
     | undefined = undefined;
   const chunkSize = TUS_CHUNK_SIZE * opts.chunkSizeMultiplier;
   if (resp.headers["tus-extension"]?.includes("concatenation")) {
-<<<<<<< HEAD
     // Set the part-split function.
-    splitSizeIntoParts = splitSizeIntoChunkAlignedParts;
     const numChunks = Math.ceil(file.size / TUS_CHUNK_SIZE);
 
     if (opts.parallelUploadsStaggerPercent) {
@@ -319,19 +311,10 @@
       if (parallelUploads > numChunks) {
         parallelUploads = numChunks;
       }
-=======
-    // Use a user-provided value, if given.
-    parallelUploads = opts.numParallelUploads;
-    // Limit the number of parallel uploads if some parts would end up empty,
-    // e.g. 50mib would be split into 1 chunk-aligned part, one unaligned part,
-    // and one empty part.
-    if (parallelUploads > Math.ceil(file.size / chunkSize)) {
-      parallelUploads = Math.ceil(file.size / chunkSize);
     }
     if (parallelUploads > 1) {
       // Set the part-split function.
       splitSizeIntoParts = (totalSize, partCount) => splitSizeIntoChunkAlignedParts(totalSize, partCount, chunkSize);
->>>>>>> 965f2a0e
     }
   }
 
