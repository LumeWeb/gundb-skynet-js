import { client, dataKey, portal } from ".";
import { convertSkylinkToBase64, genKeyPairAndSeed, uriSkynetPrefix } from "../src";
import { randomUnicodeString } from "../utils/testing";

describe(`Upload and download end-to-end tests for portal '${portal}'`, () => {
  const fileData = "testing";
  const json = { key: "testdownload" };
  const plaintextType = "text/plain";
  const plaintextMetadata = {
    filename: dataKey,
    length: fileData.length,
    subfiles: {
      HelloWorld: { filename: dataKey, contenttype: plaintextType, len: fileData.length },
    },
    tryfiles: ["index.html"],
  };

  it("Should get file content for an existing entry link of depth 1", async () => {
    const entryLink = "AQDwh1jnoZas9LaLHC_D4-2yP9XYDdZzNtz62H4Dww1jDA";
    const expectedDataLink = `${uriSkynetPrefix}XABvi7JtJbQSMAcDwnUnmp2FKDPjg8_tTTFP4BwMSxVdEg`;

    const { skylink } = await client.getFileContent(entryLink);
    expect(skylink).toEqual(expectedDataLink);
  });

  it("Should get file content for an existing entry link of depth 2", async () => {
    const entryLinkBase32 = "0400mgds8arrfnu8e6b0sde9fbkmh4nl2etvun55m0fvidudsb7bk78";
    const entryLink = convertSkylinkToBase64(entryLinkBase32);
    const expectedDataLink = `${uriSkynetPrefix}EAAFgq17B-MKsi0ARYKUMmf9vxbZlDpZkA6EaVBCG4YBAQ`;

    const { skylink } = await client.getFileContent(entryLink);
    expect(skylink).toEqual(expectedDataLink);
  });

  it("Should upload and download directories", async () => {
    const directory = {
      "file1.jpeg": new File(["foo1"], "file1.jpeg"),
      // Test a space in the subfile name.
      "file 2.jpeg": new File(["foo2"], "file 2.jpeg"),
      "subdir/file3.jpeg": new File(["foo3"], "subdir/file3.jpeg"),
    };
    const dirname = "dirname";
    const dirType = "application/zip";

    const { skylink } = await client.uploadDirectory(directory, dirname);
    expect(skylink).not.toEqual("");

    // Get content for the skylink and check returned values.

    {
      const resp = await client.getFileContent(skylink);
      const { data, contentType, portalUrl, skylink: returnedSkylink } = resp;
      expect(data).toEqual(expect.any(String));
      expect(contentType).toEqual(dirType);
      expect(portalUrl).toEqualPortalUrl(portal);
      expect(skylink).toEqual(returnedSkylink);
    }

    // Get file content for each subfile.

    {
      const { data } = await client.getFileContent(`${skylink}/file1.jpeg`);
      expect(data).toEqual("foo1");
    }

    {
      const { data } = await client.getFileContent(`${skylink}/file 2.jpeg`);
      expect(data).toEqual("foo2");
    }

    {
      const { data } = await client.getFileContent(`${skylink}/subdir:file3.jpeg`);
      expect(data).toEqual("foo3");
    }
  });

  it("Custom filenames should take effect", async () => {
    const customFilename = "asdf!!";

    // Upload the data with a custom filename.

    const file = new File([fileData], dataKey);
    const { skylink } = await client.uploadFile(file, { customFilename });
    expect(skylink).not.toEqual("");

    // Get file metadata and check filename.

    const { metadata } = await client.getMetadata(skylink);
    expect(metadata).toEqual(expect.objectContaining({ filename: customFilename }));
  });

  it("Should get plaintext file contents", async () => {
    // Upload the data to acquire its skylink.

    const file = new File([fileData], dataKey, { type: plaintextType });
    const { skylink } = await client.uploadFile(file);
    expect(skylink).not.toEqual("");

    // Get file content and check returned values.

    const { data, contentType, portalUrl, skylink: returnedSkylink } = await client.getFileContent(skylink);
    expect(data).toEqual(fileData);
    expect(contentType).toEqual("text/plain");
    expect(portalUrl).toEqualPortalUrl(portal);
    expect(skylink).toEqual(returnedSkylink);
  });

  it("Should get plaintext file metadata", async () => {
    // Upload the data to acquire its skylink.

    const file = new File([fileData], dataKey, { type: plaintextType });
    const { skylink } = await client.uploadFile(file);
    expect(skylink).not.toEqual("");

    // Get file metadata and check returned values.

    const { metadata, portalUrl, skylink: returnedSkylink } = await client.getMetadata(skylink);

    expect(metadata).toEqual(plaintextMetadata);
    expect(portalUrl).toEqualPortalUrl(portal);
    expect(skylink).toEqual(returnedSkylink);
  });

  it("Should get JSON file contents", async () => {
    // Upload the data to acquire its skylink.
    const file = new File([JSON.stringify(json)], dataKey, { type: "application/json" });
    const { skylink } = await client.uploadFile(file);

    const { data, contentType } = await client.getFileContent(skylink);
    expect(data).toEqual(expect.any(Object));
    expect(data).toEqual(json);
    expect(contentType).toEqual("application/json");
  });

  it("Should get file contents when content type is not specified but inferred from filename", async () => {
    // Upload the data to acquire its skylink. Content type is inferred from filename.

    const file = new File([JSON.stringify(json)], `${dataKey}.json`);
    const { skylink } = await client.uploadFile(file);
    expect(skylink).not.toEqual("");

    // Get file content and check returned values.

    const { data, contentType } = await client.getFileContent(skylink);

    expect(data).toEqual(expect.any(Object));
    expect(data).toEqual(json);
    expect(contentType).toEqual("application/json");
  });

  it("should get file contents when content type is not specified", async () => {
    // Upload the data to acquire its skylink. Don't specify a content type.

    const file = new File([JSON.stringify(json)], dataKey);
    const { skylink } = await client.uploadFile(file);
    expect(skylink).not.toEqual("");

    // Get file content and check returned values.

    const { data, contentType } = await client.getFileContent(skylink);

    expect(typeof data).toEqual("object");
    expect(data).toEqual(json);
    expect(contentType).toEqual("application/octet-stream");
  });

<<<<<<< HEAD
  it('should get binary data with responseType: "arraybuffer"', async () => {
    // Hard-code skylink for a sqlite3 database.
    const skylink = "DABchy1Q3tBUggIP9IF_7ha9vAfBZ1d2aYRxUnHSQg9QNA";

    // Get file content and check returned values.

    const { data, contentType } = await client.getFileContent(skylink, { responseType: "arraybuffer" });

    expect(typeof data).toEqual("object");
    expect(data instanceof ArrayBuffer).toBeTruthy();
    expect(contentType).toEqual("application/octet-stream");
=======
  it("Should upload and download a file with spaces in the filename", async () => {
    const filename = " foo bar ";

    const file = new File(["asdf"], filename);
    expect(file.size).toEqual(4);
    const { skylink } = await client.uploadFile(file);
    expect(skylink).not.toEqual("");

    // Get file content and check returned values.
    const { data } = await client.getFileContent(skylink);

    expect(data).toEqual("asdf");
>>>>>>> fab9f555
  });

  it("Should upload and download a 0-byte file", async () => {
    const onProgress = (progress: number) => {
      expect(progress).toEqual(1);
    };

    const file = new File([""], dataKey);
    expect(file.size).toEqual(0);
    const { skylink } = await client.uploadFile(file, { onUploadProgress: onProgress });
    expect(skylink).not.toEqual("");

    // Get file content and check returned values.
    const { data } = await client.getFileContent(skylink, { onDownloadProgress: onProgress });

    expect(data).toEqual("");
  });

  it("Should upload and download a 1-byte file", async () => {
    const filedata = "a";
    const onProgress = (progress: number) => {
      expect(progress).toBeLessThanOrEqual(1);
    };

    const file = new File([filedata], dataKey);
    expect(file.size).toEqual(filedata.length);
    const { skylink } = await client.uploadFile(file, { onUploadProgress: onProgress });
    expect(skylink).not.toEqual("");

    // Get file content and check returned values.
    const { data } = await client.getFileContent(skylink, { onDownloadProgress: onProgress });

    expect(data).toEqual(filedata);
  });

  it("Should upload and download two files with different names and compare their etags", async () => {
    // Generate random filenames.
    const [filename1, filename2] = [randomUnicodeString(16), randomUnicodeString(16)];
    const data = "file";

    // Upload the files.
    const [{ skylink: skylink1 }, { skylink: skylink2 }] = await Promise.all([
      client.uploadFile(new File([data], filename1)),
      client.uploadFile(new File([data], filename2)),
    ]);

    await expectDifferentEtags(skylink1, skylink2);
  });

  it("Should upload and download two files with different contents and compare their etags", async () => {
    // Generate random file data.
    const [data1, data2] = [randomUnicodeString(4096), randomUnicodeString(4096)];
    const filename = "file";

    // Upload the files.
    const [{ skylink: skylink1 }, { skylink: skylink2 }] = await Promise.all([
      client.uploadFile(new File([data1], filename)),
      client.uploadFile(new File([data2], filename)),
    ]);

    await expectDifferentEtags(skylink1, skylink2);
  });

  it("Should update an etag for a resolver skylink after changing its data", async () => {
    const { publicKey, privateKey } = genKeyPairAndSeed();

    // Generate random file data.
    const [data1, data2] = [randomUnicodeString(4096), randomUnicodeString(4096)];
    const filename = "file";

    // Generate a data key and get its entry link.
    const dataKey = randomUnicodeString(16);
    const entryLink = await client.registry.getEntryLink(publicKey, dataKey);

    // Upload two random files.
    const [{ skylink: skylink1 }, { skylink: skylink2 }] = await Promise.all([
      client.uploadFile(new File([data1], filename)),
      client.uploadFile(new File([data2], filename)),
    ]);

    // Set the data link for the first file at a random data key.
    await client.db.setDataLink(privateKey, dataKey, skylink1);

    // Sleep for a bit to account for the portal's load balancer switching
    // servers. This helps ensure that the uploaded files are available.
    await new Promise((r) => setTimeout(r, 3000));

    // Get the entry link's etag.
    const url = await client.getSkylinkUrl(entryLink);
    // @ts-expect-error Calling a private method.
    const response1 = await client.getFileContentRequest(url);
    const etag1 = response1.headers["etag"];
    expect(etag1).toBeTruthy();

    // Set the data link for the second file.
    await client.db.setDataLink(privateKey, dataKey, skylink2);

    // Check that the etag was updated.
    // @ts-expect-error Calling a private method.
    const response2 = await client.getFileContentRequest(url);
    const etag2 = response2.headers["etag"];
    expect(etag2).toBeTruthy();
    expect(etag2).not.toEqual(etag1);
  });

  it("should fail to download a non-existent skylink", async () => {
    // Use a resolver skylink as it will time out faster.
    const skylink = "AQDwh1jnoZas9LaLHC_D4-2yO9XYDdZzNtz62H4Dww1jDB";

    await expect(client.getFileContent(skylink)).rejects.toThrowError("Failed to resolve skylink");
  });
});

/**
 * Runs the etag test on the given skylinks that expects different etags.
 *
 * @param skylink1 - The first skylink.
 * @param skylink2 - The second skylink.
 */
export async function expectDifferentEtags(skylink1: string, skylink2: string): Promise<void> {
  // The skylinks should differ.
  expect(skylink1).not.toEqual(skylink2);

  // Sleep for a bit to account for the portal's load balancer switching
  // servers. This helps ensure that the uploaded files are available.
  await new Promise((r) => setTimeout(r, 3000));

  // Download the files.
  let [url1, url2] = await Promise.all([client.getSkylinkUrl(skylink1), client.getSkylinkUrl(skylink2)]);
  const [response1, response2] = await Promise.all([
    // @ts-expect-error Calling a private method.
    client.getFileContentRequest(url1),
    // @ts-expect-error Calling a private method.
    client.getFileContentRequest(url2),
  ]);

  // Get the etags.
  const [etag1, etag2] = [response1.headers["etag"], response2.headers["etag"]];
  expect(etag1).toBeTruthy();
  expect(etag2).toBeTruthy();

  // The etags should differ.
  expect(etag1).not.toEqual(etag2);

  // Download the files using nocache.
  [url1, url2] = [`${url1}?nocache=true`, `${url2}?nocache=true`];
  const [response3, response4] = await Promise.all([
    // @ts-expect-error Calling a private method.
    client.getFileContentRequest(url1),
    // @ts-expect-error Calling a private method.
    client.getFileContentRequest(url2),
  ]);

  // The etags should not have changed.
  const [etag3, etag4] = [response3.headers["etag"], response4.headers["etag"]];
  expect(etag3).toEqual(etag1);
  expect(etag4).toEqual(etag2);
}<|MERGE_RESOLUTION|>--- conflicted
+++ resolved
@@ -164,7 +164,6 @@
     expect(contentType).toEqual("application/octet-stream");
   });
 
-<<<<<<< HEAD
   it('should get binary data with responseType: "arraybuffer"', async () => {
     // Hard-code skylink for a sqlite3 database.
     const skylink = "DABchy1Q3tBUggIP9IF_7ha9vAfBZ1d2aYRxUnHSQg9QNA";
@@ -176,7 +175,8 @@
     expect(typeof data).toEqual("object");
     expect(data instanceof ArrayBuffer).toBeTruthy();
     expect(contentType).toEqual("application/octet-stream");
-=======
+  });
+
   it("Should upload and download a file with spaces in the filename", async () => {
     const filename = " foo bar ";
 
@@ -189,7 +189,6 @@
     const { data } = await client.getFileContent(skylink);
 
     expect(data).toEqual("asdf");
->>>>>>> fab9f555
   });
 
   it("Should upload and download a 0-byte file", async () => {
